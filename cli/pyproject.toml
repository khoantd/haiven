--- conflicted
+++ resolved
@@ -12,13 +12,8 @@
 python = "^3.11"
 beautifulsoup4 = "^4.12.3"
 faiss-cpu = "^1.8.0"
-<<<<<<< HEAD
 langchain = "0.1.16"
 langchain-google-genai = "^1.0.1"
-=======
-langchain = "0.1.11"
-langchain-google-genai = "^1.0.2"
->>>>>>> 20d8ff74
 langchain-google-vertexai = "^0.1.2"
 langchain-openai = "^0.1.3"
 pypdf = "^4.2.0"
