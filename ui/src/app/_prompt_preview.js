// © 2024 Thoughtworks, Inc. | Licensed under the Apache License, Version 2.0  | See LICENSE.md file for permissions.

import { useState, useEffect } from "react";
import { Modal, Button } from "antd";
import { RiClipboardLine, RiEdit2Line } from "react-icons/ri";
import * as Diff from "diff";
import ReactMarkdown from "react-markdown";
import remarkGfm from "remark-gfm";
import { getRenderedPrompt } from "./_boba_api";
import dynamic from "next/dynamic";

const MDEditor = dynamic(() => import("@uiw/react-md-editor"), { ssr: false });
/*
 * buildRenderPromptRequest: function that returns an object with
      - userinput
      - promptid
      - document
*/
export default function PromptPreview({
  buildRenderPromptRequest,
  startNewChat,
  setUsePromptId,
}) {
  const [isPromptPreviewModalVisible, setPromptPreviewModalVisible] =
    useState(false);
  const [prompt, setPrompt] = useState("");
  const [promptData, setPromptData] = useState({});
<<<<<<< HEAD
  const [viewMode, setViewMode] = useState("preview-mode");

  const closeModal = () => {
    setIsModalOpen(false);
  };
=======
  const [onEditMode, setOnEditMode] = useState(false);
  const [anyUnsavedChanges, setAnyUnsavedChanges] = useState(false);
  const [isCloseConfirmationModalVisible, setIsCloseConfirmationModalVisible] =
    useState(false);
>>>>>>> a66178c4

  const logDiff = (diff) => {
    let text = part.added
      ? "XX"
      : part.removed
        ? "'" + part.value + "'"
        : "'" + part.value + "'";
    if (text !== "") {
      console.log(text);
    }
  };

  const formatPromptForPreview = (promptData) => {
    if (promptData && promptData.renderedPrompt) {
      const diff = Diff.diffWordsWithSpace(
        promptData.renderedPrompt,
        promptData.template,
      );
      // logDiff(diff);

      const snippets = [];

      const marker = "~"; // using strikethrough marker to mark the diff, based on assumption that it won't show up in prompt markdown

      diff.forEach((part) => {
        if (part.value && part.value !== "") {
          if (part.added) {
            // a diff in the template, do nothing
          } else if (part.removed) {
            // a diff in the rendered prompt, highlight
            let boldedLines =
              marker +
              part.value.replace(/\n/g, marker + "\n" + marker) +
              marker;
            boldedLines = boldedLines.replace(
              new RegExp(" " + marker, "g"),
              marker,
            );
            boldedLines = boldedLines.replace(
              new RegExp(marker + marker, "g"),
              "",
            );
            snippets.push(boldedLines);
          } else {
            // Text that's the same in both
            snippets.push(part.value);
          }
        }
      });
      let processedPrompt = snippets.join("");
      processedPrompt = processedPrompt.replace(
        new RegExp(marker + marker, "g"),
        "",
      );
      processedPrompt = processedPrompt.replace(
        new RegExp(marker + "\n" + marker, "g"),
        "",
      );
      // setPromptWithDiffHighlights(processedPrompt);

      // Switch off the highlighted diff for now, it's too error-prone
      setPrompt(promptData.renderedPrompt);
    }
  };

  const onRenderPrompt = () => {
    const requestData = buildRenderPromptRequest();
    console.log("requestData", requestData);
    getRenderedPrompt(requestData, (response) => {
      setPromptData({
        renderedPrompt: response.prompt,
        template: response.template,
      });
      setPromptPreviewModalVisible(true);
      setOnEditMode(false);
    });
  };

  const highlightDiffs = (props) => {
    const { node, ...rest } = props;
    return <span className="prompt-preview-diff-highlight" {...rest} />;
  };

  useEffect(() => {
    setPrompt(promptData.renderedPrompt);
  }, [promptData]);

  const handleCopy = () => {
    navigator.clipboard.writeText(prompt || promptData.renderedPrompt);
  };

  const onClosePromptPreviewModal = () => {
    if (onEditMode && anyUnsavedChanges) {
      setIsCloseConfirmationModalVisible(true);
    } else {
      setPromptPreviewModalVisible(false);
    }
  };

  return (
    <>
      <Button
        className="prompt-preview-btn"
        type="link"
        onClick={onRenderPrompt}
      >
        View/Edit Prompt
      </Button>

      <Modal
<<<<<<< HEAD
        title="View/Edit Prompt"
        open={isModalOpen}
        onOk={closeModal}
        onCancel={closeModal}
=======
        className="prompt-preview-modal"
        title="View/Edit Prompt"
        open={isPromptPreviewModalVisible}
        onCancel={onClosePromptPreviewModal}
>>>>>>> a66178c4
        width={800}
      >
        <div className="prompt-preview-header">
          <p>
            This is the text that will be sent to the AI model. It includes your
            input and any contexts you selected.
          </p>

          <div className="prompt-preview-actions">
            <Button
              className="prompt-preview-edit-btn"
              onClick={() => setOnEditMode(true)}
              disabled={onEditMode}
            >
              <RiEdit2Line
                style={{
                  fontSize: "large",
                }}
              />{" "}
              EDIT
            </Button>
            <Button className="prompt-preview-copy-btn" onClick={handleCopy}>
              <RiClipboardLine
                style={{
                  fontSize: "large",
                }}
              />{" "}
              COPY
            </Button>
          </div>
        </div>
        {onEditMode ? (
          <textarea
            className="prompt-editor"
            defaultValue={prompt}
            onChange={(e) => {
              setPrompt(e.target.value);
              setAnyUnsavedChanges(true);
            }}
          ></textarea>
        ) : (
          <ReactMarkdown
            className="prompt-preview"
            remarkPlugins={[[remarkGfm]]}
          >
            {prompt}
          </ReactMarkdown>
        )}
        <div className="button-container">
          <Button
            className="prompt-preview-close-btn"
            onClick={onClosePromptPreviewModal}
          >
            CLOSE
          </Button>
          {onEditMode && (
            <Button
              className="prompt-preview-start-chat-btn"
              disabled={!anyUnsavedChanges}
              onClick={() => {
                setUsePromptId(false);
                startNewChat(prompt);
                setPromptPreviewModalVisible(false);
              }}
            >
              START CHAT
            </Button>
          )}
        </div>
      </Modal>
      <Modal
        className="close-confirmation-modal"
        title="Are you sure you want to close?"
        open={isCloseConfirmationModalVisible}
        closable={false}
      >
<<<<<<< HEAD
        <div className="prompt-preview-header">
          <p>
            This is the text that will be sent to the AI model. It includes your
            input and any contexts you selected.
          </p>

          <div className="prompt-preview-actions">
            <Button className="prompt-preview-edit-btn" onClick={handleCopy}>
              <RiEdit2Line
                style={{
                  fontSize: "large",
                }}
              />{" "}
              EDIT
            </Button>
            <Button className="prompt-preview-copy-btn" onClick={handleCopy}>
              <RiClipboardLine
                style={{
                  fontSize: "large",
                }}
              />{" "}
              COPY
            </Button>
          </div>
        </div>
        <div className={`prompt-preview ${viewMode}`}>
          <MDEditor
            // previewOptions={{
            //   className: {`${viewMode? "preview-mode": "edit-mode"}`},
            // }}
            hideToolbar="true"
            height={400}
            value={promptWithDiffHighlights}
            onChange={setPromptWithDiffHighlights}
          />
        </div>

        <Button className="prompt-preview-close-btn" onClick={closeModal}>
          CLOSE
        </Button>
=======
        <p>
          You have unsaved edits in the prompt. By closing any unsaved changes
          will be lost.
        </p>

        <div className="confirmation-modal-footer">
          <Button
            className="confirmation-modal-close-btn"
            onClick={() => {
              setPromptPreviewModalVisible(false);
              setIsCloseConfirmationModalVisible(false);
            }}
          >
            CLOSE ANYWAY
          </Button>
          <Button
            className="confirmation-modal-cancel-btn"
            onClick={() => {
              setIsCloseConfirmationModalVisible(false);
            }}
          >
            GO BACK
          </Button>
        </div>
>>>>>>> a66178c4
      </Modal>
    </>
  );
}<|MERGE_RESOLUTION|>--- conflicted
+++ resolved
@@ -7,9 +7,7 @@
 import ReactMarkdown from "react-markdown";
 import remarkGfm from "remark-gfm";
 import { getRenderedPrompt } from "./_boba_api";
-import dynamic from "next/dynamic";
-
-const MDEditor = dynamic(() => import("@uiw/react-md-editor"), { ssr: false });
+
 /*
  * buildRenderPromptRequest: function that returns an object with
       - userinput
@@ -25,18 +23,10 @@
     useState(false);
   const [prompt, setPrompt] = useState("");
   const [promptData, setPromptData] = useState({});
-<<<<<<< HEAD
-  const [viewMode, setViewMode] = useState("preview-mode");
-
-  const closeModal = () => {
-    setIsModalOpen(false);
-  };
-=======
   const [onEditMode, setOnEditMode] = useState(false);
   const [anyUnsavedChanges, setAnyUnsavedChanges] = useState(false);
   const [isCloseConfirmationModalVisible, setIsCloseConfirmationModalVisible] =
     useState(false);
->>>>>>> a66178c4
 
   const logDiff = (diff) => {
     let text = part.added
@@ -147,17 +137,10 @@
       </Button>
 
       <Modal
-<<<<<<< HEAD
-        title="View/Edit Prompt"
-        open={isModalOpen}
-        onOk={closeModal}
-        onCancel={closeModal}
-=======
         className="prompt-preview-modal"
         title="View/Edit Prompt"
         open={isPromptPreviewModalVisible}
         onCancel={onClosePromptPreviewModal}
->>>>>>> a66178c4
         width={800}
       >
         <div className="prompt-preview-header">
@@ -234,48 +217,6 @@
         open={isCloseConfirmationModalVisible}
         closable={false}
       >
-<<<<<<< HEAD
-        <div className="prompt-preview-header">
-          <p>
-            This is the text that will be sent to the AI model. It includes your
-            input and any contexts you selected.
-          </p>
-
-          <div className="prompt-preview-actions">
-            <Button className="prompt-preview-edit-btn" onClick={handleCopy}>
-              <RiEdit2Line
-                style={{
-                  fontSize: "large",
-                }}
-              />{" "}
-              EDIT
-            </Button>
-            <Button className="prompt-preview-copy-btn" onClick={handleCopy}>
-              <RiClipboardLine
-                style={{
-                  fontSize: "large",
-                }}
-              />{" "}
-              COPY
-            </Button>
-          </div>
-        </div>
-        <div className={`prompt-preview ${viewMode}`}>
-          <MDEditor
-            // previewOptions={{
-            //   className: {`${viewMode? "preview-mode": "edit-mode"}`},
-            // }}
-            hideToolbar="true"
-            height={400}
-            value={promptWithDiffHighlights}
-            onChange={setPromptWithDiffHighlights}
-          />
-        </div>
-
-        <Button className="prompt-preview-close-btn" onClick={closeModal}>
-          CLOSE
-        </Button>
-=======
         <p>
           You have unsaved edits in the prompt. By closing any unsaved changes
           will be lost.
@@ -300,7 +241,6 @@
             GO BACK
           </Button>
         </div>
->>>>>>> a66178c4
       </Modal>
     </>
   );
